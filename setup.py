from setuptools import setup

from oioswift import __version__


setup(
    name='oioswift',
    version=__version__,
    author='OpenIO',
    author_email='support@openio.io',
    description='OpenIO Swift Gateway',
    url='https://github.com/open-io/oio-swift',
    license='Apache License (2.0)',
    classifiers=[
        'Development Status :: 3 - Alpha',
        'Programming Language :: Python :: 2.7',
        'License :: OSI Approved :: Apache Software License',
        'Intended Audience :: Information Technology',
        'Operating System :: OS Independent',
    ],
    packages=[
        'oioswift',
        'oioswift.common',
        'oioswift.proxy',
        'oioswift.proxy.controllers'],
    entry_points={
        'paste.app_factory': [
            'main=oioswift.server:app_factory',
        ],
        'paste.filter_factory': [
            'autocontainer=oioswift.autocontainer:filter_factory',
            'hashedcontainer=oioswift.hashedcontainer:filter_factory',
        ],
    },
<<<<<<< HEAD
    install_requires=['swift>=2.10.0', 'oio>=3.1.0.0b0']
=======
    install_requires=['swift>=2.7.0', 'oio>=3.2.0']
>>>>>>> b8552364
)<|MERGE_RESOLUTION|>--- conflicted
+++ resolved
@@ -32,9 +32,5 @@
             'hashedcontainer=oioswift.hashedcontainer:filter_factory',
         ],
     },
-<<<<<<< HEAD
-    install_requires=['swift>=2.10.0', 'oio>=3.1.0.0b0']
-=======
-    install_requires=['swift>=2.7.0', 'oio>=3.2.0']
->>>>>>> b8552364
+    install_requires=['swift>=2.10.0', 'oio>=3.2.0']
 )