--- conflicted
+++ resolved
@@ -21,22 +21,13 @@
 from swift import gettext_ as _
 from swift.common.utils import (
     clean_content_type, config_true_value, Timestamp, public)
-from swift.common.constraints import check_metadata, check_object_creation, \
-     check_account_format
-from swift.common import constraints
-from swift.common.http import HTTP_CREATED, HTTP_MULTIPLE_CHOICES
+from swift.common.constraints import check_metadata, check_object_creation
 from swift.common.swob import HTTPAccepted, HTTPBadRequest, HTTPNotFound, \
-    HTTPPreconditionFailed, HTTPRequestEntityTooLarge, HTTPRequestTimeout, \
-    HTTPUnprocessableEntity, HTTPClientDisconnect, Request, HTTPCreated, \
+    HTTPPreconditionFailed, HTTPRequestTimeout, \
+    HTTPUnprocessableEntity, HTTPClientDisconnect, HTTPCreated, \
     HTTPNoContent, Response, HTTPInternalServerError, multi_range_iterator
-from swift.common.request_helpers import is_sys_or_user_meta, is_sys_meta, \
-<<<<<<< HEAD
-    is_user_meta, remove_items, copy_header_subset
+from swift.common.request_helpers import is_sys_or_user_meta
 from swift.proxy.controllers.base import set_object_info_cache, \
-=======
-    remove_items, copy_header_subset
-from swift.proxy.controllers.base import _set_object_info_cache, \
->>>>>>> b8552364
         delay_denial, cors_validation
 from swift.proxy.controllers.obj import check_content_type
 
@@ -44,9 +35,8 @@
         BaseObjectController
 
 from oio.common import exceptions
-from oio.common.http import ranges_from_http_header, quote
+from oio.common.http import ranges_from_http_header
 from oio.common.green import ClientReadTimeout
-from oioswift.utils import IterO
 
 
 class ObjectControllerRouter(object):
@@ -120,7 +110,7 @@
         else:
             resp = self.get_object_fetch_resp(req)
         set_object_info_cache(self.app, req.environ, self.account_name,
-                               self.container_name, self.object_name, resp)
+                              self.container_name, self.object_name, resp)
         if ';' in resp.headers.get('content-type', ''):
             resp.content_type = clean_content_type(
                 resp.headers['content-type'])
@@ -171,7 +161,7 @@
             for k, v in properties.iteritems():
                 if is_sys_or_user_meta('object', k) or \
                         k.lower() in self.allowed_headers:
-                            resp.headers[str(k)] = v
+                    resp.headers[str(k)] = v
         resp.headers['etag'] = metadata['hash'].lower()
         ts = Timestamp(metadata['ctime'])
         resp.last_modified = math.ceil(float(ts))
@@ -205,17 +195,13 @@
     @delay_denial
     def POST(self, req):
         """HTTP POST request handler."""
-<<<<<<< HEAD
         container_info = self.container_info(
             self.account_name, self.container_name, req)
-        containers = container_info['nodes']
         req.acl = container_info['write_acl']
         if 'swift.authorize' in req.environ:
             aresp = req.environ['swift.authorize'](req)
             if aresp:
                 return aresp
-        # if not containers:
-        #     return HTTPNotFound(request=req)
         error_response = check_metadata(req, 'object')
         if error_response:
             return error_response
@@ -225,41 +211,6 @@
         stgpol = self._stgpol_from_policy_index(policy_index)
         headers = self._prepare_headers(req)
         return self._post_object(req, headers, stgpol)
-=======
-        if self.app.object_post_as_copy:
-            req.method = 'PUT'
-            req.path_info = '/v1/%s/%s/%s' % (
-                self.account_name, self.container_name, self.object_name)
-            req.headers['Content-Length'] = 0
-            req.headers['X-Copy-From'] = quote('/%s/%s' % (self.container_name,
-                                                           self.object_name))
-            req.environ['swift.post_as_copy'] = True
-            req.environ['swift_versioned_copy'] = True
-            resp = self.PUT(req)
-            # Older editions returned 202 Accepted on object POSTs, so we'll
-            # convert any 201 Created responses to that for compatibility with
-            # picky clients.
-            if resp.status_int != HTTP_CREATED:
-                return resp
-            return HTTPAccepted(request=req)
-        else:
-            error_response = check_metadata(req, 'object')
-            if error_response:
-                return error_response
-            container_info = self.container_info(
-                self.account_name, self.container_name, req)
-            req.acl = container_info['write_acl']
-            if 'swift.authorize' in req.environ:
-                aresp = req.environ['swift.authorize'](req)
-                if aresp:
-                    return aresp
-
-            policy_index = req.headers.get('X-Backend-Storage-Policy-Index',
-                                           container_info['storage_policy'])
-            stgpol = self._stgpol_from_policy_index(policy_index)
-            headers = self._prepare_headers(req)
-            return self._post_object(req, headers, stgpol)
->>>>>>> b8552364
 
     def _stgpol_from_policy_index(self, policy_index):
         # TODO actually convert policy_index to oio stgpol
@@ -301,13 +252,6 @@
             if aresp:
                 return aresp
 
-<<<<<<< HEAD
-        # if not containers:
-        #     return HTTPNotFound(request=req)
-
-        # update content type if missing
-=======
->>>>>>> b8552364
         self._update_content_type(req)
 
         # check constraints on object name and request headers
@@ -318,20 +262,7 @@
 
         self._update_x_timestamp(req)
 
-<<<<<<< HEAD
         data_source = req.environ['wsgi.input']
-=======
-        source_header = req.headers.get('X-Copy-From')
-        if source_header:
-            error_response, req, data_source, update_response = \
-                self._handle_copy_request(req)
-            if error_response:
-                return error_response
-        else:
-            data_source = req.environ['wsgi.input']
-
-            def update_response(req, resp): return resp
->>>>>>> b8552364
 
         headers = self._prepare_headers(req)
         resp = self._store_object(req, data_source, headers)
@@ -383,123 +314,6 @@
         resp = HTTPCreated(request=req, etag=checksum)
         return resp
 
-<<<<<<< HEAD
-=======
-    def _handle_copy_request(self, req):
-        # TODO rely on oio copy instead?
-        if req.environ.get('swift.orig_req_method', req.method) != 'POST':
-            req.environ.setdefault('swift.log_info', []).append(
-                'x-copy-from:%s' % req.headers['X-Copy-From'])
-        ver, acct, _rest = req.split_path(2, 3, True)
-        src_account_name = req.headers.get('X-Copy-From-Account', None)
-        if src_account_name:
-            src_account_name = check_account_format(req, src_account_name)
-        else:
-            src_account_name = acct
-        src_container_name, src_obj_name = check_copy_from_header(req)
-        source_header = '/%s/%s/%s/%s' % (
-            ver, src_account_name, src_container_name, src_obj_name)
-        source_req = req.copy_get()
-
-        # make sure the source request uses it's container_info
-        source_req.headers.pop('X-Backend-Storage-Policy-Index', None)
-        source_req.path_info = source_header
-        source_req.headers['X-Newest'] = 'true'
-        if 'swift.post_as_copy' in req.environ:
-            # We're COPYing one object over itself because of a POST; rely on
-            # the PUT for write authorization, don't require read authorization
-            source_req.environ['swift.authorize'] = lambda req: None
-            source_req.environ['swift.authorize_override'] = True
-
-        orig_obj_name = self.object_name
-        orig_container_name = self.container_name
-        orig_account_name = self.account_name
-        sink_req = Request.blank(req.path_info,
-                                 environ=req.environ, headers=req.headers)
-
-        self.object_name = src_obj_name
-        self.container_name = src_container_name
-        self.account_name = src_account_name
-
-        source_resp = self.GET(source_req)
-
-        # This gives middlewares a way to change the source; for example,
-        # this lets you COPY a SLO manifest and have the new object be the
-        # concatenation of the segments (like what a GET request gives
-        # the client), not a copy of the manifest file.
-        hook = req.environ.get(
-            'swift.copy_hook',
-            (lambda source_req, source_resp, sink_req: source_resp))
-        source_resp = hook(source_req, source_resp, sink_req)
-
-        # reset names
-        self.object_name = orig_obj_name
-        self.container_name = orig_container_name
-        self.account_name = orig_account_name
-
-        if source_resp.status_int >= HTTP_MULTIPLE_CHOICES:
-            # this is a bit of ugly code, but I'm willing to live with it
-            # until copy request handling moves to middleware
-            return source_resp, None, None, None
-        if source_resp.content_length is None:
-            # This indicates a transfer-encoding: chunked source object,
-            # which currently only happens because there are more than
-            # CONTAINER_LISTING_LIMIT segments in a segmented object. In
-            # this case, we're going to refuse to do the server-side copy.
-            raise HTTPRequestEntityTooLarge(request=req)
-        if source_resp.content_length > constraints.MAX_FILE_SIZE:
-            raise HTTPRequestEntityTooLarge(request=req)
-
-        data_source = IterO(source_resp.app_iter)
-        sink_req.content_length = source_resp.content_length
-        sink_req.etag = source_resp.etag
-
-        # we no longer need the X-Copy-From header
-        del sink_req.headers['X-Copy-From']
-        if 'X-Copy-From-Account' in sink_req.headers:
-            del sink_req.headers['X-Copy-From-Account']
-        if not req.content_type_manually_set:
-            sink_req.headers['Content-Type'] = \
-                source_resp.headers['Content-Type']
-
-        fresh_meta_flag = config_true_value(
-            sink_req.headers.get('x-fresh-metadata', 'false'))
-
-        if fresh_meta_flag or 'swift.post_as_copy' in sink_req.environ:
-            # post-as-copy: ignore new sysmeta, copy existing sysmeta
-            def condition(key):
-                return is_sys_meta('object', key)
-            remove_items(sink_req.headers, condition)
-            copy_header_subset(source_resp, sink_req, condition)
-        else:
-            # copy/update existing sysmeta and user meta
-            copy_headers_into(source_resp, sink_req)
-            copy_headers_into(req, sink_req)
-
-        # copy over x-static-large-object for POSTs and manifest copies
-        if 'X-Static-Large-Object' in source_resp.headers and \
-                (req.params.get('multipart-manifest') == 'get' or
-                 'swift.post_as_copy' in req.environ):
-            sink_req.headers['X-Static-Large-Object'] = \
-                source_resp.headers['X-Static-Large-Object']
-
-        req = sink_req
-
-        def update_response(req, resp):
-            acct, path = source_resp.environ['PATH_INFO'].split('/', 3)[2:4]
-            resp.headers['X-Copied-From-Account'] = quote(acct)
-            resp.headers['X-Copied-From'] = quote(path)
-            if 'last-modified' in source_resp.headers:
-                resp.headers['X-Copied-From-Last-Modified'] = \
-                    source_resp.headers['last-modified']
-            copy_headers_into(req, resp)
-            return resp
-
-        # this is a bit of ugly code, but I'm willing to live with it
-        # until copy request handling moves to middleware
-        return None, req, data_source, update_response
-
->>>>>>> b8552364
     def _update_content_type(self, req):
         # Sometimes the 'content-type' header exists, but is set to None.
         req.content_type_manually_set = True
